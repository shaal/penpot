;; This Source Code Form is subject to the terms of the Mozilla Public
;; License, v. 2.0. If a copy of the MPL was not distributed with this
;; file, You can obtain one at http://mozilla.org/MPL/2.0/.
;;
;; Copyright (c) UXBOX Labs SL

(ns app.main.ui
  (:require
   [app.config :as cf]
   [app.common.data :as d]
   [app.common.exceptions :as ex]
   [app.common.spec :as us]
   [app.common.uuid :as uuid]
   [app.config :as cfg]
   [app.main.data.auth :refer [logout]]
   [app.main.data.messages :as dm]
   [app.main.refs :as refs]
   [app.main.store :as st]
   [app.main.ui.auth :refer [auth]]
   [app.main.ui.auth.verify-token :refer [verify-token]]
   [app.main.ui.components.fullscreen :as fs]
   [app.main.ui.context :as ctx]
   [app.main.ui.cursors :as c]
   [app.main.ui.dashboard :refer [dashboard]]
   [app.main.ui.handoff :refer [handoff]]
   [app.main.ui.icons :as i]
   [app.main.ui.messages :as msgs]
   [app.main.ui.onboarding]
   [app.main.ui.render :as render]
   [app.main.ui.settings :as settings]
   [app.main.ui.static :as static]
   [app.main.ui.viewer :refer [viewer-page]]
   [app.main.ui.workspace :as workspace]
   [app.util.i18n :as i18n :refer [tr t]]
   [app.util.router :as rt]
   [app.util.timers :as ts]
   [cljs.pprint :refer [pprint]]
   [cljs.spec.alpha :as s]
   [cuerdas.core :as str]
   [expound.alpha :as expound]
   [potok.core :as ptk]
   [rumext.alpha :as mf]))

;; --- Routes

(s/def ::page-id ::us/uuid)
(s/def ::file-id ::us/uuid)
(s/def ::viewer-path-params
  (s/keys :req-un [::file-id ::page-id]))

(s/def ::section ::us/keyword)
(s/def ::index ::us/integer)
(s/def ::token (s/nilable ::us/string))

(s/def ::viewer-query-params
  (s/keys :req-un [::index]
          :opt-un [::token ::section]))

(def routes
  [["/auth"
    ["/login"            :auth-login]
    (when cfg/registration-enabled
      ["/register"         :auth-register])
    (when cfg/registration-enabled
      ["/register/success" :auth-register-success])
    ["/recovery/request" :auth-recovery-request]
    ["/recovery"         :auth-recovery]
    ["/verify-token"     :auth-verify-token]]

   ["/settings"
    ["/profile"  :settings-profile]
    ["/password" :settings-password]
    ["/feedback" :settings-feedback]
    ["/options"  :settings-options]]

   ["/view/:file-id/:page-id"
    {:name :viewer
     :conform
     {:path-params ::viewer-path-params
      :query-params ::viewer-query-params}}]

   (when *assert*
     ["/debug/icons-preview" :debug-icons-preview])

   ;; Used for export
   ["/render-object/:file-id/:page-id/:object-id" :render-object]

   ["/dashboard/team/:team-id"
    ["/members"              :dashboard-team-members]
    ["/settings"             :dashboard-team-settings]
    ["/projects"             :dashboard-projects]
    ["/search"               :dashboard-search]
    ["/fonts"                :dashboard-fonts]
    ["/fonts/providers"      :dashboard-font-providers]
    ["/libraries"            :dashboard-libraries]
    ["/projects/:project-id" :dashboard-files]]

   ["/workspace/:project-id/:file-id" :workspace]])

(mf/defc on-main-error
  [{:keys [error] :as props}]
  (let [data (ex-data error)]
    (mf/use-effect #(ptk/handle-error error))
    [:span "Internal application errror"]))

(mf/defc main-page
  {::mf/wrap [#(mf/catch % {:fallback on-main-error})]}
  [{:keys [route] :as props}]
  [:& (mf/provider ctx/current-route) {:value route}
   (case (get-in route [:data :name])
     (:auth-login
      :auth-register
      :auth-register-success
      :auth-recovery-request
      :auth-recovery)
     [:& auth {:route route}]

     :auth-verify-token
     [:& verify-token {:route route}]

     (:settings-profile
      :settings-password
      :settings-options
      :settings-feedback)
     [:& settings/settings {:route route}]

     :debug-icons-preview
     (when *assert*
       [:div.debug-preview
        [:h1 "Cursors"]
        [:& c/debug-preview]
        [:h1 "Icons"]
        [:& i/debug-icons-preview]
        ])

     (:dashboard-search
      :dashboard-projects
      :dashboard-files
      :dashboard-libraries
      :dashboard-fonts
      :dashboard-font-providers
      :dashboard-team-members
      :dashboard-team-settings)
<<<<<<< HEAD
     [:& dashboard {:route route}]
=======
     [:*
      #_[:div.modal-wrapper
         [:& app.main.ui.onboarding/release-notes-modal {:version "1.5"}]]
      [:& dashboard {:route route}]]
>>>>>>> 0030b9c3

     :viewer
     (let [index   (get-in route [:query-params :index])
           token   (get-in route [:query-params :token])
           section (get-in route [:query-params :section] :interactions)
           file-id (get-in route [:path-params :file-id])
           page-id (get-in route [:path-params :page-id])]
       [:& fs/fullscreen-wrapper {}
        (if (= section :handoff)
          [:& handoff {:page-id page-id
                       :file-id file-id
                       :index index
                       :token token}]
          [:& viewer-page {:page-id page-id
                           :file-id file-id
                           :section section
                           :index index
                           :token token}])])

     :render-object
     (do
       (let [file-id   (uuid (get-in route [:path-params :file-id]))
             page-id   (uuid (get-in route [:path-params :page-id]))
             object-id (uuid (get-in route [:path-params :object-id]))]
         [:& render/render-object {:file-id file-id
                                   :page-id page-id
                                   :object-id object-id}]))

     :workspace
     (let [project-id (uuid (get-in route [:params :path :project-id]))
           file-id (uuid (get-in route [:params :path :file-id]))
           page-id (uuid (get-in route [:params :query :page-id]))
           layout-name (get-in route [:params :query :layout])]
       [:& workspace/workspace {:project-id project-id
                                :file-id file-id
                                :page-id page-id
                                :layout-name (keyword layout-name)
                                :key file-id}])
     nil)])

(mf/defc app
  []
  (let [route (mf/deref refs/route)
        edata (mf/deref refs/exception)]
    [:& (mf/provider ctx/current-route) {:value route}
     (if edata
       [:& static/exception-page {:data edata}]
       [:*
        [:& msgs/notifications]
        (when route
          [:& main-page {:route route}])])]))

;; --- Error Handling

;; That are special case server-errors that should be treated
;; differently.
(derive :not-found ::exceptional-state)
(derive :bad-gateway ::exceptional-state)
(derive :service-unavailable ::exceptional-state)

(defmethod ptk/handle-error ::exceptional-state
  [{:keys [status] :as error}]
  (ts/schedule
   (st/emitf (dm/assign-exception error))))

;; We receive a explicit authentication error; this explicitly clears
;; all profile data and redirect the user to the login page.
(defmethod ptk/handle-error :authentication
  [error]
  (ts/schedule (st/emitf (logout))))

;; Error that happens on an active bussines model validation does not
;; passes an validation (example: profile can't leave a team). From
;; the user perspective a error flash message should be visualized but
;; user can continue operate on the application.
(defmethod ptk/handle-error :validation
  [error]
  (ts/schedule
   (st/emitf
    (dm/show {:content "Unexpected validation error (server side)."
              :type :error})))

  ;; Print to the console some debug info.
  (js/console.group "Validation Error")
  (ex/ignoring
   (js/console.info
    (with-out-str
      (pprint (dissoc error :explain))))
   (when-let [explain (:explain error)]
     (js/console.error explain)))
  (js/console.groupEnd "Validation Error"))

;; This is a pure frontend error that can be caused by an active
;; assertion (assertion that is preserved on production builds). From
;; the user perspective this should be treated as internal error.
(defmethod ptk/handle-error :assertion
  [{:keys [data stack message context] :as error}]
  (ts/schedule
   (st/emitf (dm/show {:content "Internal error: assertion."
                       :type :error})))

  ;; Print to the console some debugging info
  (js/console.group message)
  (js/console.info (str/format "ns: '%s'\nname: '%s'\nfile: '%s:%s'"
                                (:ns context)
                                (:name context)
                                (str cfg/public-uri "/js/cljs-runtime/" (:file context))
                                (:line context)))
  (js/console.groupCollapsed "Stack Trace")
  (js/console.info stack)
  (js/console.groupEnd "Stack Trace")
  (js/console.error (with-out-str (expound/printer data)))
  (js/console.groupEnd message))

;; This happens when the backed server fails to process the
;; request. This can be caused by an internal assertion or any other
;; uncontrolled error.
(defmethod ptk/handle-error :server-error
  [{:keys [data] :as error}]
  (ts/schedule
   (st/emitf (dm/show
              {:content "Something wrong has happened (on backend)."
               :type :error})))

  (js/console.group "Internal Server Error:")
  (js/console.error "hint:" (or (:hint data) (:message data)))
  (js/console.info
   (with-out-str
     (pprint (dissoc data :explain))))
  (when-let [explain (:explain data)]
    (js/console.error explain))
  (js/console.groupEnd "Internal Server Error:"))

(defmethod ptk/handle-error :default
  [error]
  (if (instance? ExceptionInfo error)
    (ptk/handle-error (ex-data error))
    (do
      (ts/schedule
       (st/emitf (dm/assign-exception error)))

      (js/console.group "Internal error:")
      (js/console.log "hint:" (or (ex-message error)
                                  (:hint error)
                                  (:message error)))
      (ex/ignoring
       (js/console.error (clj->js error))
       (js/console.error "stack:" (.-stack error)))
      (js/console.groupEnd "Internal error:"))))

(defonce uncaught-error-handler
  (letfn [(on-error [event]
            (ptk/handle-error (unchecked-get event "error"))
            (.preventDefault ^js event))]
    (.addEventListener js/window "error" on-error)
    (fn []
      (.removeEventListener js/window "error" on-error))))<|MERGE_RESOLUTION|>--- conflicted
+++ resolved
@@ -141,14 +141,10 @@
       :dashboard-font-providers
       :dashboard-team-members
       :dashboard-team-settings)
-<<<<<<< HEAD
-     [:& dashboard {:route route}]
-=======
      [:*
       #_[:div.modal-wrapper
          [:& app.main.ui.onboarding/release-notes-modal {:version "1.5"}]]
       [:& dashboard {:route route}]]
->>>>>>> 0030b9c3
 
      :viewer
      (let [index   (get-in route [:query-params :index])
