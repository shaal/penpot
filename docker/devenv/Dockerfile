--- conflicted
+++ resolved
@@ -6,11 +6,7 @@
 ENV NODE_VERSION=v14.16.0 \
     CLOJURE_VERSION=1.10.3.814 \
     CLJKONDO_VERSION=2021.03.22 \
-<<<<<<< HEAD
-    BABASHKA_VERSION=0.3.0 \
-=======
     BABASHKA_VERSION=0.3.1 \
->>>>>>> 88a3548d
     LANG=en_US.UTF-8 \
     LC_ALL=en_US.UTF-8
 
