--- conflicted
+++ resolved
@@ -1,16 +1,22 @@
 # CHANGELOG
 
 ## :rocket: Next
-<<<<<<< HEAD
-=======
+
+### :boom: Breaking changes
+### :sparkles: New features
+### :bug: Bugs fixed
+### :arrow_up: Deps updates
+### :boom: Breaking changes
+### :heart: Community contributions by (Thank you!)
+
+
+## 1.8.0-alpha
 
 ### :boom: Breaking changes
 
 - This release includes a new approach for handling share links, and
   this feature is incompatible with the previous one. This means that
   all the public share links generated previously will stop working.
-
->>>>>>> 46189c0f
 
 ### :sparkles: New features
 
@@ -29,7 +35,6 @@
 - Allow navigate through pages on the viewer [Taiga #1550](https://tree.taiga.io/project/penpot/us/1550).
 - Allow create share links with specific pages [Taiga #1844](https://tree.taiga.io/project/penpot/us/1844).
 
-
 ### :bug: Bugs fixed
 
 - Prevent adding numeric suffix to layer names when not needed [Taiga #1929](https://tree.taiga.io/project/penpot/us/1929).
@@ -49,7 +54,9 @@
 ### :boom: Breaking changes
 ### :heart: Community contributions by (Thank you!)
 
-<<<<<<< HEAD
+- eduayme [#1129](https://github.com/penpot/penpot/pull/1129).
+
+
 ## 1.7.4-alpha
 
 ### :bug: Bugs fixed
@@ -63,9 +70,6 @@
 ### :bug: Bugs fixed
 
 - Fix font uploading issue on Windows.
-=======
-- eduayme [#1129](https://github.com/penpot/penpot/pull/1129).
->>>>>>> 46189c0f
 
 
 ## 1.7.2-alpha
